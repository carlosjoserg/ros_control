--- conflicted
+++ resolved
@@ -43,12 +43,8 @@
   JointHandle(const JointStateHandle& js, double* cmd)
     : JointStateHandle(js), cmd_(cmd)
   {}
-<<<<<<< HEAD
-  void setCommand(double command) {*cmd_ = command;}
-=======
   void setCommand(double command) {*cmd_ = command;};
   double getCommand() const {return *cmd_;};
->>>>>>> a45c435c
 
 private:
   double* cmd_;
