cmake_minimum_required(VERSION 2.8.3)
project(hardware_interface)

if(USE_ROSBUILD)

  include($ENV{ROS_ROOT}/core/rosbuild/rosbuild.cmake)
  rosbuild_init()

  set(EXECUTABLE_OUTPUT_PATH ${PROJECT_SOURCE_DIR}/bin)
  set(LIBRARY_OUTPUT_PATH ${PROJECT_SOURCE_DIR}/lib)

  rosbuild_add_gtest(hardware_resource_manager_test     test/hardware_resource_manager_test.cpp)
  rosbuild_add_gtest(actuator_state_interface_test      test/actuator_state_interface_test.cpp)
  rosbuild_add_gtest(actuator_command_interface_test    test/actuator_command_interface_test.cpp)
  rosbuild_add_gtest(joint_state_interface_test         test/joint_state_interface_test.cpp)
  rosbuild_add_gtest(joint_command_interface_test       test/joint_command_interface_test.cpp)
  rosbuild_add_gtest(force_torque_sensor_interface_test test/force_torque_sensor_interface_test.cpp)
  rosbuild_add_gtest(imu_sensor_interface_test          test/imu_sensor_interface_test.cpp)
  rosbuild_add_gtest(robot_hw_test                      test/robot_hw_test.cpp)

  # TODO: why is it explicitly needed???, without it the linker fails.
  target_link_libraries(hardware_resource_manager_test     pthread)
  target_link_libraries(actuator_state_interface_test      pthread)
  target_link_libraries(actuator_command_interface_test    pthread)
  target_link_libraries(joint_state_interface_test         pthread)
  target_link_libraries(joint_command_interface_test       pthread)
  target_link_libraries(force_torque_sensor_interface_test pthread)
  target_link_libraries(imu_sensor_interface_test          pthread)
  target_link_libraries(robot_hw_test                      pthread)

else()

  find_package(catkin REQUIRED COMPONENTS roscpp)

  include_directories(include)

  # Declare catkin package
  catkin_package(
    CATKIN_DEPENDS roscpp
    INCLUDE_DIRS include
    )

<<<<<<< HEAD
  catkin_add_gtest(hardware_resource_manager_test     test/hardware_resource_manager_test.cpp)
  catkin_add_gtest(actuator_state_interface_test      test/actuator_state_interface_test.cpp)
  catkin_add_gtest(actuator_command_interface_test    test/actuator_command_interface_test.cpp)
  catkin_add_gtest(joint_state_interface_test         test/joint_state_interface_test.cpp)
  catkin_add_gtest(joint_command_interface_test       test/joint_command_interface_test.cpp)
  catkin_add_gtest(force_torque_sensor_interface_test test/force_torque_sensor_interface_test.cpp)
  catkin_add_gtest(imu_sensor_interface_test          test/imu_sensor_interface_test.cpp)
  catkin_add_gtest(robot_hw_test                      test/robot_hw_test.cpp)
=======
  catkin_add_gtest(hardware_resource_manager_test  test/hardware_resource_manager_test.cpp)
  target_link_libraries(hardware_resource_manager_test ${catkin_LIBRARIES})

  catkin_add_gtest(actuator_state_interface_test   test/actuator_state_interface_test.cpp)
  target_link_libraries(actuator_state_interface_test ${catkin_LIBRARIES})

  catkin_add_gtest(actuator_command_interface_test test/actuator_command_interface_test.cpp)
  target_link_libraries(actuator_command_interface_test ${catkin_LIBRARIES})

  catkin_add_gtest(joint_state_interface_test      test/joint_state_interface_test.cpp)
  target_link_libraries(joint_state_interface_test ${catkin_LIBRARIES})

  catkin_add_gtest(joint_command_interface_test    test/joint_command_interface_test.cpp)
  target_link_libraries(joint_command_interface_test ${catkin_LIBRARIES})

  catkin_add_gtest(robot_hw_test                   test/robot_hw_test.cpp)
  target_link_libraries(robot_hw_test ${catkin_LIBRARIES})
>>>>>>> 3a12c7a3

  # Install
  install(DIRECTORY include/${PROJECT_NAME}/
    DESTINATION ${CATKIN_PACKAGE_INCLUDE_DESTINATION})

endif()<|MERGE_RESOLUTION|>--- conflicted
+++ resolved
@@ -40,16 +40,6 @@
     INCLUDE_DIRS include
     )
 
-<<<<<<< HEAD
-  catkin_add_gtest(hardware_resource_manager_test     test/hardware_resource_manager_test.cpp)
-  catkin_add_gtest(actuator_state_interface_test      test/actuator_state_interface_test.cpp)
-  catkin_add_gtest(actuator_command_interface_test    test/actuator_command_interface_test.cpp)
-  catkin_add_gtest(joint_state_interface_test         test/joint_state_interface_test.cpp)
-  catkin_add_gtest(joint_command_interface_test       test/joint_command_interface_test.cpp)
-  catkin_add_gtest(force_torque_sensor_interface_test test/force_torque_sensor_interface_test.cpp)
-  catkin_add_gtest(imu_sensor_interface_test          test/imu_sensor_interface_test.cpp)
-  catkin_add_gtest(robot_hw_test                      test/robot_hw_test.cpp)
-=======
   catkin_add_gtest(hardware_resource_manager_test  test/hardware_resource_manager_test.cpp)
   target_link_libraries(hardware_resource_manager_test ${catkin_LIBRARIES})
 
@@ -65,9 +55,14 @@
   catkin_add_gtest(joint_command_interface_test    test/joint_command_interface_test.cpp)
   target_link_libraries(joint_command_interface_test ${catkin_LIBRARIES})
 
+  catkin_add_gtest(force_torque_sensor_interface_test test/force_torque_sensor_interface_test.cpp)
+  target_link_libraries(force_torque_sensor_interface_test ${catkin_LIBRARIES})
+
+  catkin_add_gtest(imu_sensor_interface_test       test/imu_sensor_interface_test.cpp)
+  target_link_libraries(imu_sensor_interface_test ${catkin_LIBRARIES})
+
   catkin_add_gtest(robot_hw_test                   test/robot_hw_test.cpp)
   target_link_libraries(robot_hw_test ${catkin_LIBRARIES})
->>>>>>> 3a12c7a3
 
   # Install
   install(DIRECTORY include/${PROJECT_NAME}/
