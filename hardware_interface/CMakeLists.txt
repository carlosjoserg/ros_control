cmake_minimum_required(VERSION 2.8.3)
project(hardware_interface)

if(USE_ROSBUILD)

  include($ENV{ROS_ROOT}/core/rosbuild/rosbuild.cmake)
  rosbuild_init()

<<<<<<< HEAD
#set the default path for built executables to the "bin" directory
set(EXECUTABLE_OUTPUT_PATH ${PROJECT_SOURCE_DIR}/bin)
#set the default path for built libraries to the "lib" directory
set(LIBRARY_OUTPUT_PATH ${PROJECT_SOURCE_DIR}/lib)

rosbuild_add_gtest(hardware_resource_manager_test  test/hardware_resource_manager_test.cpp)
rosbuild_add_gtest(actuator_state_interface_test   test/actuator_state_interface_test.cpp)
rosbuild_add_gtest(actuator_command_interface_test test/actuator_command_interface_test.cpp)
rosbuild_add_gtest(joint_state_interface_test      test/joint_state_interface_test.cpp)
rosbuild_add_gtest(joint_command_interface_test    test/joint_command_interface_test.cpp)
rosbuild_add_gtest(robot_hw_test                   test/robot_hw_test.cpp)

# TODO: why is it explicitly needed???, without it the linker fails.
target_link_libraries(hardware_resource_manager_test  pthread)
target_link_libraries(actuator_state_interface_test   pthread)
target_link_libraries(actuator_command_interface_test pthread)
target_link_libraries(joint_state_interface_test      pthread)
target_link_libraries(joint_command_interface_test    pthread)
target_link_libraries(robot_hw_test                   pthread)
=======
else()

  find_package(catkin REQUIRED COMPONENTS roscpp)

  # Declare catkin package
  catkin_package(
    CATKIN_DEPENDS roscpp
    INCLUDE_DIRS include
    )

  # Install
  install(DIRECTORY include/${PROJECT_NAME}/
    DESTINATION ${CATKIN_PACKAGE_INCLUDE_DESTINATION})

endif()
>>>>>>> 8fed6921
<|MERGE_RESOLUTION|>--- conflicted
+++ resolved
@@ -6,27 +6,24 @@
   include($ENV{ROS_ROOT}/core/rosbuild/rosbuild.cmake)
   rosbuild_init()
 
-<<<<<<< HEAD
-#set the default path for built executables to the "bin" directory
-set(EXECUTABLE_OUTPUT_PATH ${PROJECT_SOURCE_DIR}/bin)
-#set the default path for built libraries to the "lib" directory
-set(LIBRARY_OUTPUT_PATH ${PROJECT_SOURCE_DIR}/lib)
+  set(EXECUTABLE_OUTPUT_PATH ${PROJECT_SOURCE_DIR}/bin)
+  set(LIBRARY_OUTPUT_PATH ${PROJECT_SOURCE_DIR}/lib)
 
-rosbuild_add_gtest(hardware_resource_manager_test  test/hardware_resource_manager_test.cpp)
-rosbuild_add_gtest(actuator_state_interface_test   test/actuator_state_interface_test.cpp)
-rosbuild_add_gtest(actuator_command_interface_test test/actuator_command_interface_test.cpp)
-rosbuild_add_gtest(joint_state_interface_test      test/joint_state_interface_test.cpp)
-rosbuild_add_gtest(joint_command_interface_test    test/joint_command_interface_test.cpp)
-rosbuild_add_gtest(robot_hw_test                   test/robot_hw_test.cpp)
+  rosbuild_add_gtest(hardware_resource_manager_test  test/hardware_resource_manager_test.cpp)
+  rosbuild_add_gtest(actuator_state_interface_test   test/actuator_state_interface_test.cpp)
+  rosbuild_add_gtest(actuator_command_interface_test test/actuator_command_interface_test.cpp)
+  rosbuild_add_gtest(joint_state_interface_test      test/joint_state_interface_test.cpp)
+  rosbuild_add_gtest(joint_command_interface_test    test/joint_command_interface_test.cpp)
+  rosbuild_add_gtest(robot_hw_test                   test/robot_hw_test.cpp)
 
-# TODO: why is it explicitly needed???, without it the linker fails.
-target_link_libraries(hardware_resource_manager_test  pthread)
-target_link_libraries(actuator_state_interface_test   pthread)
-target_link_libraries(actuator_command_interface_test pthread)
-target_link_libraries(joint_state_interface_test      pthread)
-target_link_libraries(joint_command_interface_test    pthread)
-target_link_libraries(robot_hw_test                   pthread)
-=======
+  # TODO: why is it explicitly needed???, without it the linker fails.
+  target_link_libraries(hardware_resource_manager_test  pthread)
+  target_link_libraries(actuator_state_interface_test   pthread)
+  target_link_libraries(actuator_command_interface_test pthread)
+  target_link_libraries(joint_state_interface_test      pthread)
+  target_link_libraries(joint_command_interface_test    pthread)
+  target_link_libraries(robot_hw_test                   pthread)
+
 else()
 
   find_package(catkin REQUIRED COMPONENTS roscpp)
@@ -37,9 +34,15 @@
     INCLUDE_DIRS include
     )
 
+  catkin_add_gtest(hardware_resource_manager_test  test/hardware_resource_manager_test.cpp)
+  catkin_add_gtest(actuator_state_interface_test   test/actuator_state_interface_test.cpp)
+  catkin_add_gtest(actuator_command_interface_test test/actuator_command_interface_test.cpp)
+  catkin_add_gtest(joint_state_interface_test      test/joint_state_interface_test.cpp)
+  catkin_add_gtest(joint_command_interface_test    test/joint_command_interface_test.cpp)
+  catkin_add_gtest(robot_hw_test                   test/robot_hw_test.cpp)
+
   # Install
   install(DIRECTORY include/${PROJECT_NAME}/
     DESTINATION ${CATKIN_PACKAGE_INCLUDE_DESTINATION})
 
-endif()
->>>>>>> 8fed6921
+endif()